# Local development commands

- build: `cabal build -f dev`
- run tests: `cabal test -f dev`
<<<<<<< HEAD
- format files: `find . -name '*.hs' | xargs -t ormolu -m inplace`
=======
- format files: `ormolu --mode inplace $(git ls-files '*.hs')`
>>>>>>> 49d5e5c5
<|MERGE_RESOLUTION|>--- conflicted
+++ resolved
@@ -2,8 +2,4 @@
 
 - build: `cabal build -f dev`
 - run tests: `cabal test -f dev`
-<<<<<<< HEAD
-- format files: `find . -name '*.hs' | xargs -t ormolu -m inplace`
-=======
-- format files: `ormolu --mode inplace $(git ls-files '*.hs')`
->>>>>>> 49d5e5c5
+- format files: `ormolu --mode inplace $(git ls-files '*.hs')`