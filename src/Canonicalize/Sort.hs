--- conflicted
+++ resolved
@@ -84,24 +84,8 @@
             <$> reorder record
             <*> return field
 
-<<<<<<< HEAD
-      Remove record field ->
-          Remove
-            <$> reorder record
-            <*> return field
-
-      Insert record field expr ->
-          Insert
-            <$> reorder record
-            <*> return field
-            <*> reorder expr
-
-      Modify record fields ->
-          Modify
-=======
       Update record fields ->
           Update
->>>>>>> 446c7846
             <$> reorder record
             <*> mapM (\(field,expr) -> (,) field <$> reorder expr) fields
 
