{-# LANGUAGE DeriveDataTypeable #-}
module Main where

import Control.Monad
import qualified Data.Map as Map
import qualified Data.List as List
import qualified Data.Binary as Binary
import Data.Version (showVersion)
import System.Console.CmdArgs hiding (program)
import System.Directory
import System.Exit
import System.FilePath
import GHC.Conc

import qualified Text.Blaze.Html.Renderer.Pretty as Pretty
import qualified Text.Blaze.Html.Renderer.String as Normal
import qualified Text.Jasmine as JS
import qualified Data.ByteString.Lazy.Char8 as BS

import qualified Metadata.Prelude as Prelude
import qualified Transform.Canonicalize as Canonical
import SourceSyntax.Module
import Initialize (buildFromSource, getSortedDependencies)
import Generate.JavaScript (jsModule)
import Generate.Html (createHtml, JSStyle(..), JSSource(..))
import Paths_Elm

import SourceSyntax.PrettyPrint (pretty, variable)
import Text.PrettyPrint as P
import qualified Type.Type as Type
import qualified Data.Traversable as Traverse

data Flags =
    Flags { make :: Bool
          , files :: [FilePath]
          , runtime :: Maybe FilePath
          , only_js :: Bool
          , print_types :: Bool
          , print_program :: Bool
          , scripts :: [FilePath]
          , no_prelude :: Bool
          , minify :: Bool
	  , output_directory :: FilePath
          }
    deriving (Data,Typeable,Show,Eq)

flags = Flags
  { make = False
           &= help "automatically compile dependencies."
  , files = def &= args &= typ "FILES"
  , runtime = Nothing &= typFile
              &= help "Specify a custom location for Elm's runtime system."
  , only_js = False
              &= help "Compile only to JavaScript."
  , print_types = False
                  &= help "Print out infered types of top-level definitions."
  , print_program = False
                    &= help "Print out an internal representation of a program."
  , scripts = [] &= typFile
              &= help "Load JavaScript files in generated HTML. Files will be included in the given order."
  , no_prelude = False
                 &= help "Do not import Prelude by default, used only when compiling standard libraries."
  , minify = False
             &= help "Minify generated JavaScript and HTML"
  , output_directory = "ElmFiles" &= typFile
                       &= help "Output files to directory specified. Defaults to ElmFiles/ directory."
  } &= help "Compile Elm programs to HTML, CSS, and JavaScript."
    &= summary ("The Elm Compiler " ++ showVersion version ++ ", (c) Evan Czaplicki")

main :: IO ()             
main = do setNumCapabilities =<< getNumProcessors
          compileArgs =<< cmdArgs flags

compileArgs :: Flags -> IO ()
compileArgs flags =
    case files flags of
      [] -> putStrLn "Usage: elm [OPTIONS] [FILES]\nFor more help: elm --help"
      fs -> mapM_ (build flags) fs
          

file :: Flags -> FilePath -> String -> FilePath
file flags filePath ext = output_directory flags </> replaceExtension filePath ext

<<<<<<< HEAD
file :: Flags -> FilePath -> String -> FilePath
file flags filePath ext = output_directory flags </> replaceExtension filePath ext

elmo :: Flags -> FilePath -> FilePath
elmo flags filePath = file flags filePath "elmo"


buildFile :: Flags -> Int -> Int -> FilePath -> IO Interface
buildFile flags moduleNum numModules filePath =
    do compiled <- alreadyCompiled
       if compiled then readFile (elmo flags filePath) else compile

    where
      alreadyCompiled :: IO Bool
      alreadyCompiled = do
        exists <- doesFileExist (elmo flags filePath)
        if not exists then return False
                      else do tsrc <- getModificationTime filePath
                              tint <- getModificationTime (elmo flags filePath)
                              return (tsrc < tint)
=======
elmo :: Flags -> FilePath -> FilePath
elmo flags filePath = file flags filePath "elmo"

elmi :: Flags -> FilePath -> FilePath
elmi flags filePath = file flags filePath "elmi"


buildFile :: Flags -> Int -> Int -> Interfaces -> FilePath -> IO ModuleInterface
buildFile flags moduleNum numModules interfaces filePath =
    do compiled <- alreadyCompiled
       if not compiled then compile
                       else getInterface `fmap` Binary.decodeFile (elmi flags filePath)
    where
      getInterface :: (String, ModuleInterface) -> ModuleInterface
      getInterface = snd

      alreadyCompiled :: IO Bool
      alreadyCompiled = do
        existsi <- doesFileExist (elmi flags filePath)
        existso <- doesFileExist (elmo flags filePath)
        if not existsi || not existso
            then return False
            else do tsrc <- getModificationTime filePath
                    tint <- getModificationTime (elmo flags filePath)
                    return (tsrc < tint)
>>>>>>> c37f30fb

      number :: String
      number = "[" ++ show moduleNum ++ " of " ++ show numModules ++ "]"

      name :: String
      name = List.intercalate "." (splitDirectories (dropExtensions filePath))

      compile :: IO ModuleInterface
      compile = do
        putStrLn $ concat [ number, " Compiling ", name
                          , replicate (max 1 (20 - length name)) ' '
                          , "( " ++ filePath ++ " )" ]
        source <- readFile filePath
<<<<<<< HEAD
        (interface,obj) <-
            if takeExtension filePath == ".js" then return ("",source) else
                case buildFromSource (no_prelude flags) source of
                  Left err -> putStrLn err >> exitFailure
                  Right modul -> do exs <- exportInfo modul
                                    return (exs, jsModule modul)
        createDirectoryIfMissing True (output_directory flags)
        writeFile (elmo flags filePath) obj
        return obj

=======
        createDirectoryIfMissing True (output_directory flags)
        metaModule <-
            case buildFromSource (no_prelude flags) interfaces source of
              Left errors -> do
                  mapM print (List.intersperse (P.text " ") errors)
                  exitFailure
              Right modul -> do
                  case print_program flags of
                    False -> return ()
                    True -> print . pretty $ program modul
                  return modul
        
        if print_types flags then printTypes metaModule else return ()
        tipes <- Traverse.traverse Type.toSrcType (types metaModule)
        let interface = Canonical.interface name $ ModuleInterface {
                          iTypes = tipes,
                          iAdts = datatypes metaModule,
                          iAliases = aliases metaModule
                        }
        createDirectoryIfMissing True . dropFileName $ elmi flags filePath
        Binary.encodeFile (elmi flags filePath) (name,interface)
        writeFile (elmo flags filePath) (jsModule metaModule)
        return interface

printTypes metaModule = do
  putStrLn ""
  forM_ (Map.toList $ types metaModule) $ \(n,t) -> do
      pt <- Type.extraPretty t
      print $ variable n <+> P.text ":" <+> pt
  putStrLn ""
>>>>>>> c37f30fb

getRuntime :: Flags -> IO FilePath
getRuntime flags =
    case runtime flags of
      Just fp -> return fp
      Nothing -> getDataFileName "elm-runtime.js"

build :: Flags -> FilePath -> IO ()
build flags rootFile = do
  let noPrelude = no_prelude flags
  files <- if make flags then getSortedDependencies noPrelude rootFile else return [rootFile]
  let ifaces = if noPrelude then Map.empty else Prelude.interfaces
  interfaces <- buildFiles flags (length files) ifaces files
  js <- foldM appendToOutput "" files
  case only_js flags of
    True -> do
      putStr "Generating JavaScript ... "
      writeFile (file flags rootFile "js") (genJs js)
      putStrLn "Done"
    False -> do
      putStr "Generating HTML ... "
      runtime <- getRuntime flags
<<<<<<< HEAD
      let html = genHtml $ createHtml runtime rootFile (sources js) ""
=======
      let html = genHtml $ createHtml runtime (takeBaseName rootFile) (sources js) ""
>>>>>>> c37f30fb
      writeFile (file flags rootFile "html") html
      putStrLn "Done"

    where
      appendToOutput :: String -> FilePath -> IO String
      appendToOutput js filePath =
          do src <- readFile (elmo flags filePath)
             return (src ++ js)

      genHtml = if minify flags then Normal.renderHtml else Pretty.renderHtml
      genJs = if minify flags then BS.unpack . JS.minify . BS.pack else id
      sources js = map Link (scripts flags) ++
                   [ Source (if minify flags then Minified else Readable) js ]


buildFiles :: Flags -> Int -> Interfaces -> [FilePath] -> IO Interfaces
buildFiles _ _ interfaces [] = return interfaces
buildFiles flags numModules interfaces (filePath:rest) = do
  interface <- buildFile flags (numModules - length rest) numModules interfaces filePath
  let moduleName = List.intercalate "." . splitDirectories $ dropExtensions filePath
      interfaces' = Map.insert moduleName interface interfaces
  buildFiles flags numModules interfaces' rest


exportInfo :: Module -> IO String
exportInfo (Module names exs ims stmts) =
    do print exs
       return (show exs)<|MERGE_RESOLUTION|>--- conflicted
+++ resolved
@@ -81,28 +81,6 @@
 file :: Flags -> FilePath -> String -> FilePath
 file flags filePath ext = output_directory flags </> replaceExtension filePath ext
 
-<<<<<<< HEAD
-file :: Flags -> FilePath -> String -> FilePath
-file flags filePath ext = output_directory flags </> replaceExtension filePath ext
-
-elmo :: Flags -> FilePath -> FilePath
-elmo flags filePath = file flags filePath "elmo"
-
-
-buildFile :: Flags -> Int -> Int -> FilePath -> IO Interface
-buildFile flags moduleNum numModules filePath =
-    do compiled <- alreadyCompiled
-       if compiled then readFile (elmo flags filePath) else compile
-
-    where
-      alreadyCompiled :: IO Bool
-      alreadyCompiled = do
-        exists <- doesFileExist (elmo flags filePath)
-        if not exists then return False
-                      else do tsrc <- getModificationTime filePath
-                              tint <- getModificationTime (elmo flags filePath)
-                              return (tsrc < tint)
-=======
 elmo :: Flags -> FilePath -> FilePath
 elmo flags filePath = file flags filePath "elmo"
 
@@ -128,7 +106,6 @@
             else do tsrc <- getModificationTime filePath
                     tint <- getModificationTime (elmo flags filePath)
                     return (tsrc < tint)
->>>>>>> c37f30fb
 
       number :: String
       number = "[" ++ show moduleNum ++ " of " ++ show numModules ++ "]"
@@ -142,18 +119,6 @@
                           , replicate (max 1 (20 - length name)) ' '
                           , "( " ++ filePath ++ " )" ]
         source <- readFile filePath
-<<<<<<< HEAD
-        (interface,obj) <-
-            if takeExtension filePath == ".js" then return ("",source) else
-                case buildFromSource (no_prelude flags) source of
-                  Left err -> putStrLn err >> exitFailure
-                  Right modul -> do exs <- exportInfo modul
-                                    return (exs, jsModule modul)
-        createDirectoryIfMissing True (output_directory flags)
-        writeFile (elmo flags filePath) obj
-        return obj
-
-=======
         createDirectoryIfMissing True (output_directory flags)
         metaModule <-
             case buildFromSource (no_prelude flags) interfaces source of
@@ -184,7 +149,6 @@
       pt <- Type.extraPretty t
       print $ variable n <+> P.text ":" <+> pt
   putStrLn ""
->>>>>>> c37f30fb
 
 getRuntime :: Flags -> IO FilePath
 getRuntime flags =
@@ -207,11 +171,7 @@
     False -> do
       putStr "Generating HTML ... "
       runtime <- getRuntime flags
-<<<<<<< HEAD
-      let html = genHtml $ createHtml runtime rootFile (sources js) ""
-=======
       let html = genHtml $ createHtml runtime (takeBaseName rootFile) (sources js) ""
->>>>>>> c37f30fb
       writeFile (file flags rootFile "html") html
       putStrLn "Done"
 
